/*  
      This file is part of Smoothie (http://smoothieware.org/). The motion control part is heavily based on Grbl (https://github.com/simen/grbl).
      Smoothie is free software: you can redistribute it and/or modify it under the terms of the GNU General Public License as published by the Free Software Foundation, either version 3 of the License, or (at your option) any later version.
      Smoothie is distributed in the hope that it will be useful, but WITHOUT ANY WARRANTY; without even the implied warranty of MERCHANTABILITY or FITNESS FOR A PARTICULAR PURPOSE. See the GNU General Public License for more details.
      You should have received a copy of the GNU General Public License along with Smoothie. If not, see <http://www.gnu.org/licenses/>. 
*/


#include "libs/Kernel.h"
#include "SimpleShell.h"
#include "libs/nuts_bolts.h"
#include "libs/utils.h"
#include "libs/SerialMessage.h"
#include "libs/StreamOutput.h"
#include "modules/robot/Player.h"


void SimpleShell::on_module_loaded(){
    this->current_path = "/";
    this->playing_file = false;
    this->register_for_event(ON_CONSOLE_LINE_RECEIVED);
    this->register_for_event(ON_MAIN_LOOP);
}

// When a new line is received, check if it is a command, and if it is, act upon it
void SimpleShell::on_console_line_received( void* argument ){
    SerialMessage new_message = *static_cast<SerialMessage*>(argument);
    string possible_command = new_message.message;

    //new_message.stream->printf("Received %s\r\n", possible_command.c_str());

    // We don't compare to a string but to a checksum of that string, this saves some space in flash memory
    unsigned short check_sum = get_checksum( possible_command.substr(0,possible_command.find_first_of(" \r\n")) );  // todo: put this method somewhere more convenient

    // Act depending on command
    switch( check_sum ){
        case ls_command_checksum      : this->ls_command(  get_arguments(possible_command), new_message.stream ); break;
        case cd_command_checksum      : this->cd_command(  get_arguments(possible_command), new_message.stream ); break;
        case pwd_command_checksum     : this->pwd_command( get_arguments(possible_command), new_message.stream ); break;
        case cat_command_checksum     : this->cat_command( get_arguments(possible_command), new_message.stream ); break;
        case play_command_checksum    : this->play_command(get_arguments(possible_command), new_message.stream ); break; 
        case reset_command_checksum   : this->reset_command(get_arguments(possible_command),new_message.stream ); break;
    }
}

// Convert a path indication ( absolute or relative ) into a path ( absolute )
string SimpleShell::absolute_from_relative( string path ){
    if( path[0] == '/' ){ return path; }
    if( path[0] == '.' ){ return this->current_path; } 
    return this->current_path + path;
}

// Act upon an ls command
// Convert the first parameter into an absolute path, then list the files in that path
void SimpleShell::ls_command( string parameters, StreamOutput* stream ){
    string folder = this->absolute_from_relative( parameters );
    DIR* d;
    struct dirent* p;
    d = opendir(folder.c_str());
    if(d != NULL) {
        while((p = readdir(d)) != NULL) { stream->printf("%s\r\n", lc(string(p->d_name)).c_str()); }
    } else {
        stream->printf("Could not open directory %s \r\n", folder.c_str());
    }
}

// Change current absolute path to provided path
void SimpleShell::cd_command( string parameters, StreamOutput* stream ){
    string folder = this->absolute_from_relative( parameters );
    if( folder[folder.length()-1] != '/' ){ folder += "/"; }
    DIR *d;
    struct dirent *p;
    d = opendir(folder.c_str());
    if(d == NULL) { 
        stream->printf("Could not open directory %s \r\n", folder.c_str() ); 
    }else{
        this->current_path = folder;
    }
}

// Responds with the present working directory
void SimpleShell::pwd_command( string parameters, StreamOutput* stream ){
    stream->printf("%s\r\n", this->current_path.c_str());
}

// Output the contents of a file, first parameter is the filename, second is the limit ( in number of lines to output )
void SimpleShell::cat_command( string parameters, StreamOutput* stream ){
    
    // Get parameters ( filename and line limit ) 
    string filename          = this->absolute_from_relative(shift_parameter( parameters ));
    string limit_paramater   = shift_parameter( parameters );
    int limit = -1;
    if( limit_paramater != "" ){ limit = int(atof(limit_paramater.c_str())); }
   
    // Open file 
    FILE *lp = fopen(filename.c_str(), "r");
    if(lp == NULL) {
    	stream->printf("File not found: %s\r\n", filename.c_str());
    	return;
    }
    string buffer;
    int c;
    int newlines = 0; 
    
    // Print each line of the file
    while ((c = fgetc (lp)) != EOF){
    	buffer.append((char *)&c, 1);
        if( char(c) == '\n' ){
        	newlines++;
        	stream->printf("%s", buffer.c_str());
        	buffer.clear();
        }
        if( newlines == limit ){ break; }
    }; 
    fclose(lp);

}

// Play a gcode file by considering each line as if it was received on the serial console
void SimpleShell::play_command( string parameters, StreamOutput* stream ){
    
    // Get filename
    string filename          = this->absolute_from_relative(shift_parameter( parameters ));
<<<<<<< HEAD
    
    stream->printf("Playing %s\r\n", filename.c_str());
=======
    string options           = shift_parameter( parameters );
>>>>>>> d48955d4
    
    this->current_file_handler = fopen( filename.c_str(), "r");
    if(this->current_file_handler == NULL)
    {
    	stream->printf("File not found: %s\r\n", filename.c_str());
    	return;
    }
    this->playing_file = true;
    if( options.find_first_of("Qq") == string::npos ){
        this->current_stream = stream;
    }else{
        this->current_stream = new StreamOutput();
    }
}

// Reset the system
void SimpleShell::reset_command( string parameters, StreamOutput* stream){
    stream->printf("Smoothie out. Peace.\r\n");
    system_reset();
}

void SimpleShell::on_main_loop(void* argument){

    if( this->playing_file ){ 
        string buffer;
        int c;
        // Print each line of the file
        while ((c = fgetc(this->current_file_handler)) != EOF){
            if (c == '\n'){
                this->current_stream->printf("%s\n", buffer.c_str());
                struct SerialMessage message; 
                message.message = buffer;
                message.stream = this->current_stream;
                // wait for the queue to have enough room that a serial message could still be received before sending
                this->kernel->player->wait_for_queue(2);
                this->kernel->call_event(ON_CONSOLE_LINE_RECEIVED, &message); 
                buffer.clear();
                return;
            }else{
                buffer += c;
            }
        }; 

        fclose(this->current_file_handler);
        this->playing_file = false;
    }
}<|MERGE_RESOLUTION|>--- conflicted
+++ resolved
@@ -121,12 +121,8 @@
     
     // Get filename
     string filename          = this->absolute_from_relative(shift_parameter( parameters ));
-<<<<<<< HEAD
-    
     stream->printf("Playing %s\r\n", filename.c_str());
-=======
     string options           = shift_parameter( parameters );
->>>>>>> d48955d4
     
     this->current_file_handler = fopen( filename.c_str(), "r");
     if(this->current_file_handler == NULL)
