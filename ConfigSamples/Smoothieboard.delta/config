--- conflicted
+++ resolved
@@ -179,7 +179,6 @@
 # See http://smoothieware.org/switch
 
 # Switch module for fan control
-<<<<<<< HEAD
 switch.fan.enable                            true             # Enable this module
 switch.fan.input_on_command                  M106             # Command that will turn this switch on
 switch.fan.input_off_command                 M107             # Command that will turn this switch off
@@ -262,89 +261,6 @@
 #gamma_min_endstop                           nc              # Normally 1.28. Change to nc to prevent conflict,
 
 # Levelling strategy
-
-# Example for the delta calibration strategy
-#leveling-strategy.delta-calibration.enable   true            # Enable basic delta calibration
-=======
-switch.fan.enable                            true             #
-switch.fan.input_on_command                  M106             #
-switch.fan.input_off_command                 M107             #
-switch.fan.output_pin                        2.6              #
-switch.fan.output_type                       pwm              # pwm output settable with S parameter in the input_on_comand
-#switch.fan.max_pwm                           255              # set max pwm for the pin default is 255
-
-#switch.misc.enable                           true             #
-#switch.misc.input_on_command                 M42              #
-#switch.misc.input_off_command                M43              #
-#switch.misc.output_pin                       2.4              #
-#switch.misc.output_type                      digital          # just an on or off pin
-
-# automatically toggle a switch at a specified temperature. Different ones of these may be defined to monitor different temperatures and switch different swithxes
-# useful to turn on a fan or water pump to cool the hotend
-#temperatureswitch.hotend.enable              true             #
-#temperatureswitch.hotend.designator          T                # first character of the temperature control designator to use as the temperature sensor to monitor
-#temperatureswitch.hotend.switch              misc             # select which switch to use, matches the name of the defined switch
-#temperatureswitch.hotend.threshold_temp      60.0             # temperature to turn on (if rising) or off the switch
-#temperatureswitch.hotend.heatup_poll         15               # poll heatup at 15 sec intervals
-#temperatureswitch.hotend.cooldown_poll       60               # poll cooldown at 60 sec intervals
-
-# Switch module for spindle control
-#switch.spindle.enable                        false            #
-
-# Endstops
-endstops_enable                              true             # the endstop module is enabled by default and can be disabled here
-delta_homing                                 true             # forces all three axis to home a the same time regardless of
-                                                              # what is specified in G28
-alpha_min_endstop                            nc               #
-alpha_max_endstop                            1.25^            # add ! to invert pullup if switch is NO to ground
-alpha_homing_direction                       home_to_max      # Home up
-alpha_max                                    0                #
-beta_min_endstop                             nc               #
-beta_max_endstop                             1.27^            #
-beta_homing_direction                        home_to_max      #
-beta_max                                     0                #
-gamma_min_endstop                            nc               #
-gamma_max_endstop                            1.29^            #
-gamma_homing_direction                       home_to_max      #
-gamma_max                                    300              #
-
-alpha_max_travel                             1000              # max travel in mm for alpha/X axis when homing
-beta_max_travel                              1000              # max travel in mm for beta/Y axis when homing
-gamma_max_travel                             1000              # max travel in mm for gamma/Z axis when homing
-
-alpha_fast_homing_rate_mm_s                  200              # homing feedrates in mm/second
-beta_fast_homing_rate_mm_s                   200              #
-gamma_fast_homing_rate_mm_s                  200              #
-alpha_slow_homing_rate_mm_s                  20               #
-beta_slow_homing_rate_mm_s                   20               #
-gamma_slow_homing_rate_mm_s                  20
-
-alpha_homing_retract_mm                      5                # retract/bounce distance after homing in mm
-beta_homing_retract_mm                       5                #
-gamma_homing_retract_mm                      5                #
-
-alpha_trim                                   0                 # software trim for alpha stepper endstop (in mm)
-beta_trim                                    0                 # software trim for beta stepper endstop (in mm)
-gamma_trim                                   0                 # software trim for gamma stepper endstop (in mm)
-
-# optional enable limit switches, actions will stop if any enabled limit switch is triggered (all are set for delta)
-#alpha_limit_enable                          false            # set to true to enable X min and max limit switches
-#beta_limit_enable                           false            # set to true to enable Y min and max limit switches
-#gamma_limit_enable                          false            # set to true to enable Z min and max limit switches
-
-#move_to_origin_after_home                    true             # move XY to 0,0 after homing
-#endstop_debounce_count                       100              # uncomment if you get noise on your endstops
-
-# optional Z probe
-zprobe.enable                                false           # set to true to enable a zprobe
-zprobe.probe_pin                             1.28!^          # pin probe is attached to if NC remove the !
-zprobe.slow_feedrate                         5               # mm/sec probe feed rate
-#zprobe.debounce_count                       100             # set if noisy
-zprobe.fast_feedrate                         100             # move feedrate mm/sec
-zprobe.probe_height                          5               # how much above bed to start probe
-#gamma_min_endstop                           nc              # normally 1.28. Change to nc to prevent conflict,
-
-# associated with zprobe the leveling strategy to use
 leveling-strategy.lsq-delta-calibration.enable          true   # Least squares (David Crocker variant) delta calibration
 leveling-strategy.lsq-delta-calibration.radius          80.0   # the maximum probe radius
 leveling-strategy.lsq-delta-calibration.sample_count    7      # the number of sample points; should be 6xN+1 (i.e. 7, 13, 19)
@@ -354,8 +270,6 @@
                                                                #    6=endstops + delta radius + tower A,B angles,
                                                                #    7=endstops + delta radius + tower A,B angles + rod length
 
-#leveling-strategy.delta-calibration.enable   true            # basic delta calibration
->>>>>>> 8712610f
 #leveling-strategy.delta-calibration.radius   100             # the probe radius
 
 # Example for the delta grid leveling strategy
