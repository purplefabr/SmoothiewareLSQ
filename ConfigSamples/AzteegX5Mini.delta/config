# Robot module configurations : general handling of movement G-codes and slicing into moves

arm_solution                                 linear_delta     # delta selection
arm_length                                   370.00           # this is the length of an arm from hinge to hinge
arm_radius                                   203.00           # this is the horiontal distance from hinge to hinge when the effector is centered

default_feed_rate                            4000             # Default rate ( mm/minute ) for G1/G2/G3 moves
default_seek_rate                            4000             # Default rate ( mm/minute ) for G0 moves
mm_per_arc_segment                           0.5              # Arcs are cut into segments ( lines ), this is the length for these segments.  Smaller values mean more resolution, higher values mean faster computation
#mm_per_line_segment                          5                # Lines can be cut into segments ( not usefull with cartesian coordinates robots ).
delta_segments_per_second                    100               # segments per second used for deltas

# Arm solution configuration : Cartesian robot. Translates mm positions into stepper positions
alpha_steps_per_mm                           100             # Steps per mm for alpha stepper
beta_steps_per_mm                            100             # Steps per mm for beta stepper
gamma_steps_per_mm                           100             # Steps per mm for gamma stepper

# Planner module configuration : Look-ahead and acceleration configuration
planner_queue_size                           32               # DO NOT CHANGE THIS UNLESS YOU KNOW EXACTLY WHAT YOUR ARE DOING
acceleration                                 1000             # Acceleration in mm/second/second.
acceleration_ticks_per_second                1000             # Number of times per second the speed is updated
junction_deviation                           0.05             # Similar to the old "max_jerk", in millimeters, see : https://github.com/grbl/grbl/blob/master/planner.c#L409
                                                              # and https://github.com/grbl/grbl/wiki/Configuring-Grbl-v0.8 . Lower values mean being more careful, higher values means being faster and have more jerk

# Stepper module configuration
microseconds_per_step_pulse                  1                # Duration of step pulses to stepper drivers, in microseconds
base_stepping_frequency                      100000           # Base frequency for stepping

# Stepper module pins ( ports, and pin numbers, appending "!" to the number will invert a pin )
alpha_step_pin                               2.1              # Pin for alpha stepper step signal
alpha_dir_pin                                0.11             # Pin for alpha stepper direction
alpha_en_pin                                 0.10             # Pin for alpha enable pin
alpha_current                                1.0              # X stepper motor current
alpha_max_rate                               30000.0          # mm/min actuator max speed
x_axis_max_speed                             30000.0          # mm/min cartesian max speed

beta_step_pin                                2.2              # Pin for beta stepper step signal
beta_dir_pin                                 0.20             # Pin for beta stepper direction
beta_en_pin                                  0.19             # Pin for beta enable
beta_current                                 1.0              # Y stepper motor current
beta_max_rate                                30000.0          # mm/min
y_axis_max_speed                             30000.0          # mm/min

gamma_step_pin                               2.3              # Pin for gamma stepper step signal
gamma_dir_pin                                0.22             # Pin for gamma stepper direction
gamma_en_pin                                 0.21             # Pin for gamma enable
gamma_current                                1.0              # Z stepper motor current
gamma_max_rate                               30000.0          # mm/min
z_axis_max_speed                             30000.0          # mm/min

# Serial communications configuration ( baud rate default to 9600 if undefined )
uart0.baud_rate                              115200           # Baud rate for the default hardware serial port
second_usb_serial_enable                     false            # This enables a second usb serial port (to have both pronterface and a terminal connected)
#msd_disable                                 false            # disable the MSD (USB SDCARD) when set to true
#leds_disable                                true             # disable using leds after config loaded
#dfu_enable                                  false            # for linux developers, set to true to enable DFU
#watchdog_timeout                            10               # watchdog timeout in seconds, default is 10, set to 0 to disable the watchdog

# Extruder module configuration
extruder_module_enable                       true             # Whether to activate the extruder module at all. All configuration is ignored if false
extruder_steps_per_mm                        710.00           # Steps per mm for extruder stepper
extruder_default_feed_rate                   600              # Default rate ( mm/minute ) for moves where only the extruder moves
extruder_acceleration                        500              # Acceleration in mm/sec^2 only used for retracts
extruder_max_speed                           25               # mm/sec NOTE only used for retracts

extruder_step_pin                            2.0              # Pin for extruder step signal
extruder_dir_pin                             0.5              # Pin for extruder dir signal
extruder_en_pin                              0.4              # Pin for extruder enable signal
delta_current                                0.7              # Extruder stepper motor current

# Laser module configuration
laser_module_enable                          false            # Whether to activate the laser module at all. All configuration is
                                                              # ignored if false.
#laser_module_pin                             2.5             # this pin will be PWMed to control the laser. Only P2.0 - P2.5, P1.18, P1.20, P1.21, P1.23, P1.24, P1.26, P3.25, P3.26
                                                              # can be used since laser requires hardware PWM
#laser_module_maximum_power                   1.0             # this is the maximum duty cycle that will be applied to the laser
#laser_module_minimum_power                   0.0             # This is a value just below the minimum duty cycle that keeps the laser
                                                              # active without actually burning.
#laser_module_default_power                   0.8             # This is the default laser power that will be used for cuts if a power has not been specified.  The value is a scale between
                                                              # the maximum and minimum power levels specified above
#laser_module_pwm_period                      20              # this sets the pwm frequency as the period in microseconds

# Hotend temperature control configuration
temperature_control.hotend.enable            true             # Whether to activate this ( "hotend" ) module at all. All configuration is ignored if false.
temperature_control.hotend.thermistor_pin    0.24             # Pin for the thermistor to read
temperature_control.hotend.heater_pin        2.5              # Pin that controls the heater
temperature_control.hotend.thermistor        EPCOS100K        # see http://smoothieware.org/temperaturecontrol#toc5
#temperature_control.hotend.beta             4066             # or set the beta value

temperature_control.hotend.set_m_code        104              #
temperature_control.hotend.set_and_wait_m_code 109            #
temperature_control.hotend.designator        T                #
#temperature_control.hotend.max_temp         300              # Set maximum temperature - Will prevent heating above 300 by default
#temperature_control.hotend.min_temp         0                # Set minimum temperature - Will prevent heating below 0 by default

#P39.98 I5.00 D79.91
# temperature_control.hotend.p_factor          39.98            #
# temperature_control.hotend.i_factor          5.00             #
# temperature_control.hotend.d_factor          79.91            #

# For bed
temperature_control.bed.enable               false            #
temperature_control.bed.thermistor_pin       0.23             #
temperature_control.bed.heater_pin           2.7              #
temperature_control.bed.thermistor           EPCOS100K        # http://smoothieware.org/temperaturecontrol#toc5
#temperature_control.bed.beta                4066             # or set the beta value

temperature_control.bed.set_m_code           140              #
temperature_control.bed.set_and_wait_m_code  190              #
temperature_control.bed.designator           B                #
# uncomment followng to use bang bang isntead of PID for the bed (best for relay conrolled hotbeds)
#temperature_control.bed.bang_bang            true             # set to true to use bang bang control rather than PID
#temperature_control.bed.hysteresis           2.0              # set to the temperature in degrees C to use as hysteresis when using bang bang

# Switch module for fan control
switch.fan.enable                            true             #
switch.fan.input_on_command                  M106             #
switch.fan.input_off_command                 M107             #
switch.fan.output_pin                        2.4              #

# automatically toggle a switch at a specified temperature. Different ones of these may be defined to monitor different temperatures and switch different swithxes
# useful to turn on a fan or water pump to cool the hotend
#temperatureswitch.hotend.enable                true             #
#temperatureswitch.hotend.designator          T                # first character of the temperature control designator to use as the temperature sensor to monitor
#temperatureswitch.hotend.switch              misc             # select which switch to use, matches the name of the defined switch
#temperatureswitch.hotend.threshold_temp      60.0             # temperature to turn on (if rising) or off the switch
#temperatureswitch.hotend.heatup_poll         15               # poll heatup at 15 sec intervals
#temperatureswitch.hotend.cooldown_poll       60               # poll cooldown at 60 sec intervals


# switch.psu.enable                            true             # turn atx on/off
# switch.psu.input_on_command                  M80              #
# switch.psu.input_off_command                 M81              #
# switch.psu.output_pin                        2.13o!           # open drain, inverted

# Switch module for spindle control
#switch.spindle.enable                        false            #

# Endstops
endstops_enable                              true             # the endstop module is enabled by default and can be disabled here
delta_homing                                 true             # forces all three axis to home a the same time regardless of what is specified in G28
alpha_max_endstop                            1.24^            #
alpha_homing_direction                       home_to_max      # or set to home_to_max and set alpha_max
alpha_min                                    0                # this gets loaded after homing when home_to_min is set
alpha_max                                    0                # this gets loaded after homing when home_to_max is set
beta_max_endstop                             1.26^            #
beta_homing_direction                        home_to_max      #
beta_min                                     0                #
beta_max                                     0                #
gamma_max_endstop                            1.28^            #
gamma_homing_direction                       home_to_max      #
gamma_min                                    0                #
gamma_max                                    430              # change to suit your height

#probe endstop
#probe_pin                                   1.29             # optional pin for probe

alpha_fast_homing_rate_mm_s                  200              # feedrates in mm/second
beta_fast_homing_rate_mm_s                   200              # "
gamma_fast_homing_rate_mm_s                  200              # "
alpha_slow_homing_rate_mm_s                  20               # "
beta_slow_homing_rate_mm_s                   20               # "
gamma_slow_homing_rate_mm_s                  20               # "

alpha_homing_retract_mm                      5                # distance in mm
beta_homing_retract_mm                       5                # "
gamma_homing_retract_mm                      5                # "

alpha_trim                                   0                 # software trim for alpha stepper endstop (in mm) - moves down
beta_trim                                    0                 # software trim for beta stepper endstop (in mm)
gamma_trim                                   0                 # software trim for gamma stepper endstop (in mm)

# optional enable limit switches, actions will stop if any enabled limit switch is triggered
#alpha_limit_enable                          false            # set to true to enable X min and max limit switches
#beta_limit_enable                           false            # set to true to enable Y min and max limit switches
#gamma_limit_enable                          false            # set to true to enable Z min and max limit switches

#move_to_origin_after_home                    true             # move XY to 0,0 after homing

# optional Z probe http://smoothieware.org/zprobe
zprobe.enable                                false           # set to true to enable a zprobe
zprobe.probe_pin                             1.29!^          # pin probe is attached to if NC remove the !
zprobe.slow_feedrate                         5               # mm/sec probe feed rate
#zprobe.debounce_count                       100             # set if noisy
zprobe.fast_feedrate                         100             # move feedrate
zprobe.probe_height                          5               # how much above bed to start probe

# associated with zprobe the leveling strategy to use
leveling-strategy.lsq-delta-calibration.enable          true   # Least squares (David Crocker variant) delta calibration
<<<<<<< HEAD
leveling-strategy.lsq-delta-calibration.radius          100.0  # the maximum probe radius
leveling-strategy.lsq-delta-calibration.sample_count    13     # the number of sample points; should be 6xN+1 (i.e. 7, 13, 19)
=======
leveling-strategy.lsq-delta-calibration.radius          80.0   # the maximum probe radius
leveling-strategy.lsq-delta-calibration.sample_count    7      # the number of sample points; should be 6xN+1 (i.e. 7, 13, 19)
>>>>>>> 25db6986
leveling-strategy.lsq-delta-calibration.factors         6      # the number factors to calibration: 
                                                               #    3=endstops
                                                               #    4=towers + delta radius
                                                               #    6=endstops + delta radius + tower A,B angles,
                                                               #    7=endstops + delta radius + tower A,B angles + rod length

#leveling-strategy.delta-calibration.enable   true            # basic delta calibration
#leveling-strategy.delta-calibration.radius   100             # the probe radius

# kill button (used to be called pause) maybe assigned to a different pin, set to the onboard pin by default
kill_button_enable                           true             # set to true to enable a kill button
kill_button_pin                              2.12             # kill button pin. default is same as pause button 2.12 (2.11 is another good choice)

# Panel See http://smoothieware.org/panel
panel.enable                                 false             # set to true to enable the panel code

# Example viki2 config for an azteeg miniV2 with IDC cable
panel.lcd                                    viki2             # set type of panel
panel.spi_channel                            0                 # set spi channel to use P0_18,P0_15 MOSI,SCLK
panel.spi_cs_pin                             0.16              # set spi chip select
panel.encoder_a_pin                          3.25!^            # encoder pin
panel.encoder_b_pin                          3.26!^            # encoder pin
panel.click_button_pin                       2.11!^            # click button
panel.a0_pin                                 2.6               # st7565 needs an a0
#panel.contrast                              8                 # override contrast setting (default is 9)
#panel.encoder_resolution                    4                 # override number of clicks to move 1 item (default is 4)
#panel.button_pause_pin                      1.22^             # kill/pause set one of these for the auxilliary button on viki2
#panel.back_button_pin                       1.22!^            # back button recommended to use this on EXP1
panel.buzz_pin                               0.25              # pin for buzzer on EXP2
panel.red_led_pin                            2.8               # pin for red led on viki2 on EXP1
panel.blue_led_pin                           4.29              # pin for blue led on viki2 on EXP1
panel.external_sd                            true              # set to true if there is an extrernal sdcard on the panel
panel.external_sd.spi_channel                0                 # set spi channel the sdcard is on
panel.external_sd.spi_cs_pin                 1.23              # set spi chip select for the sdcard
panel.external_sd.sdcd_pin                   1.31!^            # sd detect signal (set to nc if no sdcard detect)
panel.menu_offset                            1                 # some panels will need 1 here

# Example mini viki2 config
#panel.lcd                                    mini_viki2        # set type of panel
#panel.spi_channel                            0                 # set spi channel to use P0_18,P0_15 MOSI,SCLK
#panel.spi_cs_pin                             0.16              # set spi chip select
#panel.encoder_a_pin                          3.25!^            # encoder pin
#panel.encoder_b_pin                          3.26!^            # encoder pin
#panel.click_button_pin                       2.11!^            # click button
#panel.a0_pin                                 2.6               # st7565 needs an a0
##panel.contrast                               18                # override contrast setting (default is 18)
##panel.encoder_resolution                     2                 # override number of clicks to move 1 item (default is 2)
#panel.menu_offset                            1                 # here controls how sensitive the menu is. some panels will need 1

panel.alpha_jog_feedrate                     6000              # x jogging feedrate in mm/min
panel.beta_jog_feedrate                      6000              # y jogging feedrate in mm/min
panel.gamma_jog_feedrate                     200               # z jogging feedrate in mm/min

panel.hotend_temperature                     185               # temp to set hotend when preheat is selected
panel.bed_temperature                        60                # temp to set bed when preheat is selected

# Azteeg specific settings do not change
currentcontrol_module_enable                 true            #
digipot_max_current                          2.4             # max current
digipot_factor                               106.0           # factor for converting current to digipot value<|MERGE_RESOLUTION|>--- conflicted
+++ resolved
@@ -187,13 +187,8 @@
 
 # associated with zprobe the leveling strategy to use
 leveling-strategy.lsq-delta-calibration.enable          true   # Least squares (David Crocker variant) delta calibration
-<<<<<<< HEAD
-leveling-strategy.lsq-delta-calibration.radius          100.0  # the maximum probe radius
-leveling-strategy.lsq-delta-calibration.sample_count    13     # the number of sample points; should be 6xN+1 (i.e. 7, 13, 19)
-=======
 leveling-strategy.lsq-delta-calibration.radius          80.0   # the maximum probe radius
 leveling-strategy.lsq-delta-calibration.sample_count    7      # the number of sample points; should be 6xN+1 (i.e. 7, 13, 19)
->>>>>>> 25db6986
 leveling-strategy.lsq-delta-calibration.factors         6      # the number factors to calibration: 
                                                                #    3=endstops
                                                                #    4=towers + delta radius
